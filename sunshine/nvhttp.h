//
// Created by loki on 6/3/19.
//

#ifndef SUNSHINE_NVHTTP_H
#define SUNSHINE_NVHTTP_H

#include "thread_safe.h"
#include <Simple-Web-Server/server_http.hpp>
#include <Simple-Web-Server/server_https.hpp>
#include <functional>
#include <string>

namespace nvhttp {
<<<<<<< HEAD
constexpr auto PORT_HTTP  = 47989;
constexpr auto PORT_HTTPS = 47984;
void start(std::shared_ptr<safe::signal_t> shutdown_event);
}
=======
void start();
bool pin(std::string pin);
} // namespace nvhttp
>>>>>>> b6760096

#endif //SUNSHINE_NVHTTP_H<|MERGE_RESOLUTION|>--- conflicted
+++ resolved
@@ -12,15 +12,11 @@
 #include <string>
 
 namespace nvhttp {
-<<<<<<< HEAD
 constexpr auto PORT_HTTP  = 47989;
 constexpr auto PORT_HTTPS = 47984;
-void start(std::shared_ptr<safe::signal_t> shutdown_event);
-}
-=======
+
 void start();
 bool pin(std::string pin);
 } // namespace nvhttp
->>>>>>> b6760096
 
 #endif //SUNSHINE_NVHTTP_H